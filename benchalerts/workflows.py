# Copyright (c) 2022, Voltron Data.
#
# Licensed under the Apache License, Version 2.0 (the "License");
# you may not use this file except in compliance with the License.
# You may obtain a copy of the License at
#
#     http://www.apache.org/licenses/LICENSE-2.0
#
# Unless required by applicable law or agreed to in writing, software
# distributed under the License is distributed on an "AS IS" BASIS,
# WITHOUT WARRANTIES OR CONDITIONS OF ANY KIND, either express or implied.
# See the License for the specific language governing permissions and
# limitations under the License.

import os
from typing import Optional

from .clients import ConbenchClient, GitHubRepoClient
from .log import log
from .parse_conbench import benchmarks_with_z_regressions


def update_github_status_based_on_regressions(
    contender_sha: str,
    z_score_threshold: Optional[float] = None,
    repo: Optional[str] = None,
    github: Optional[GitHubRepoClient] = None,
    conbench: Optional[ConbenchClient] = None,
) -> dict:
    """Grab the benchmark result comparisons for a given contender commit, and post to
    GitHub whether there were any regressions, in the form of a commit status.

    Parameters
    ----------
    contender_sha
        The SHA of the contender commit to compare. Needs to match EXACTLY what
        conbench has stored; typically 40 characters. It can't be a shortened
        version of the SHA.
    z_score_threshold
        The (positive) z-score threshold. Benchmarks with a z-score more extreme than
        this threshold will be marked as regressions. Default is to use whatever
        conbench uses for default.
    repo
        The repo name to post the status to, in the form 'owner/repo'. Either provide
        this or ``github``.
    github
        A GitHubRepoClient instance. Either provide this or ``repo``.
    conbench
        A ConbenchClient instance. If not given, one will be created using the standard
        environment variables.

    Environment variables
    ---------------------
    BUILD_URL
        The URL of the build running this code. If provided, the GitHub status will link
        to the build when there's an error in this workflow.
    GITHUB_APP_ID
        The ID of a GitHub App that has been set up according to this package's
        instructions and installed to your repo. Recommended over GITHUB_API_TOKEN. Only
        required if a GithubRepoClient is not provided.
    GITHUB_APP_PRIVATE_KEY
        The private key file contents of a GitHub App that has been set up according to
        this package's instructions and installed to your repo. Recommended over
        GITHUB_API_TOKEN. Only required if a GithubRepoClient is not provided.
    GITHUB_API_TOKEN
<<<<<<< HEAD
        A Github Personal Access Token with the ``repo:status`` permission. Only
        required if not going with GitHub App authentication and if a GithubRepoClient
        is not provided.
=======
        A GitHub API token with ``repo`` access. Only required if a GitHubRepoClient is
        not provided.
>>>>>>> 72c9e6a3
    CONBENCH_URL
        The URL of the Conbench server. Only required if a ConbenchClient is not
        provided.
    CONBENCH_EMAIL
        The email to use for Conbench login. Only required if a ConbenchClient is not
        provided and the server is private.
    CONBENCH_PASSWORD
        The password to use for Conbench login. Only required if a ConbenchClient is not
        provided and the server is private.

    Returns
    -------
    dict
        GitHub's details about the new status.
    """
    build_url = os.getenv("BUILD_URL")
    github = github or GitHubRepoClient(repo=repo)

    def update_status(description, state, details_url):
        """Shortcut for updating the "conbench" status on the given SHA, with debug
        logging.
        """
        res = github.update_commit_status(
            commit_sha=contender_sha,
            title="conbench",
            description=description,
            state=state,
            details_url=details_url,
        )
        log.debug(res)
        return res

    # mark the task as pending
    update_status(
        description="Finding possible regressions",
        state=github.StatusState.PENDING,
        details_url=build_url,
    )

    # If anything above this line fails, we can't tell github that it failed.
    # If anything in here fails, we can!
    try:
        conbench = conbench or ConbenchClient()
        all_comparisons = conbench.get_comparison_to_baseline(
            contender_sha=contender_sha, z_score_threshold=z_score_threshold
        )
        regressions = benchmarks_with_z_regressions(all_comparisons)
        log.info(f"Found the following regressions: {regressions}")

        if regressions:
            desc = f"There were {len(regressions)} benchmark regressions in this commit"
            state = github.StatusState.FAILURE
        else:
            desc = "There were no benchmark regressions in this commit"
            state = github.StatusState.SUCCESS

        # point to the homepage table filtered to runs of this commit
        url = f"{os.environ['CONBENCH_URL']}/?search={contender_sha}"
        return update_status(description=desc, state=state, details_url=url)

    except Exception as e:
        update_status(
            description=f"Failed finding regressions: {e}",
            state=github.StatusState.ERROR,
            details_url=build_url,
        )
        log.error(f"Updated status with error: {e}")
        raise<|MERGE_RESOLUTION|>--- conflicted
+++ resolved
@@ -57,20 +57,15 @@
     GITHUB_APP_ID
         The ID of a GitHub App that has been set up according to this package's
         instructions and installed to your repo. Recommended over GITHUB_API_TOKEN. Only
-        required if a GithubRepoClient is not provided.
+        required if a GitHubRepoClient is not provided.
     GITHUB_APP_PRIVATE_KEY
         The private key file contents of a GitHub App that has been set up according to
         this package's instructions and installed to your repo. Recommended over
-        GITHUB_API_TOKEN. Only required if a GithubRepoClient is not provided.
+        GITHUB_API_TOKEN. Only required if GitHubRepoClient is not provided.
     GITHUB_API_TOKEN
-<<<<<<< HEAD
-        A Github Personal Access Token with the ``repo:status`` permission. Only
-        required if not going with GitHub App authentication and if a GithubRepoClient
+        A GitHub Personal Access Token with the ``repo:status`` permission. Only
+        required if not going with GitHub App authentication and if a GitHubRepoClient
         is not provided.
-=======
-        A GitHub API token with ``repo`` access. Only required if a GitHubRepoClient is
-        not provided.
->>>>>>> 72c9e6a3
     CONBENCH_URL
         The URL of the Conbench server. Only required if a ConbenchClient is not
         provided.
