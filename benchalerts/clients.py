# Copyright (c) 2022, Voltron Data.
#
# Licensed under the Apache License, Version 2.0 (the "License");
# you may not use this file except in compliance with the License.
# You may obtain a copy of the License at
#
#     http://www.apache.org/licenses/LICENSE-2.0
#
# Unless required by applicable law or agreed to in writing, software
# distributed under the License is distributed on an "AS IS" BASIS,
# WITHOUT WARRANTIES OR CONDITIONS OF ANY KIND, either express or implied.
# See the License for the specific language governing permissions and
# limitations under the License.

import abc
import datetime
import enum
import os
from json import dumps
from typing import Optional

import jwt
import requests
from requests.adapters import HTTPAdapter
from urllib3.util.retry import Retry

from .log import fatal_and_log, log


class _BaseClient(abc.ABC):
    """A client to interact with an API.

    Parameters
    ----------
    adapter
        A requests adapter to mount to the requests session. If not given, one will be
        created with a backoff retry strategy.
    """

    base_url: str
    timeout_s = 10

    def __init__(self, adapter: Optional[HTTPAdapter]):
        if not adapter:
            retry_strategy = Retry(
                total=5,
                status_forcelist=frozenset((429, 502, 503, 504)),
                backoff_factor=4,  # will retry in 2, 4, 8, 16, 32 seconds
            )
            adapter = HTTPAdapter(max_retries=retry_strategy)

        self.session = requests.Session()
        self.session.mount("https://", adapter)

    def get(self, path: str, params: Optional[dict] = None) -> dict:
        url = self.base_url + path
        log.debug(f"GET {url} {params=}")
        res = self.session.get(url=url, params=params, timeout=self.timeout_s)
        res.raise_for_status()
        return res.json()

    def post(self, path: str, json: dict = None) -> Optional[dict]:
        json = json or {}
        url = self.base_url + path
        log.debug(f"POST {url} {dumps(json)}")
        res = self.session.post(url=url, json=json, timeout=self.timeout_s)
        res.raise_for_status()
        if res.content:
            return res.json()


<<<<<<< HEAD
class GitHubAppClient(_BaseClient):
    """A client to interact with a GitHub App.

    Parameters
    ----------
    adapter
        A requests adapter to mount to the requests session. If not given, one will be
        created with a backoff retry strategy.

    Environment variables
    ---------------------
    GITHUB_APP_ID
        The numeric GitHub App ID you can get from its settings page.
    GITHUB_APP_PRIVATE_KEY
        The full contents of the private key file downloaded from the App's settings
        page.
    """

    def __init__(self, adapter: Optional[HTTPAdapter] = None):
        app_id = os.getenv("GITHUB_APP_ID")
        if not app_id:
            fatal_and_log("Environment variable GITHUB_APP_ID not found")

        private_key = os.getenv("GITHUB_APP_PRIVATE_KEY")
        if not private_key:
            fatal_and_log("Environment variable GITHUB_APP_PRIVATE_KEY not found")

        super().__init__(adapter=adapter)
        encoded_jwt = self._encode_jwt(app_id=app_id, private_key=private_key)
        self.session.headers = {"Authorization": f"Bearer {encoded_jwt}"}
        self.base_url = "https://api.github.com/app"

    @staticmethod
    def _encode_jwt(app_id: str, private_key: str) -> str:
        """Create, sign, and encode a JSON web token to use for GitHub App endpoints."""
        payload = {
            "iss": app_id,
            "iat": datetime.datetime.utcnow() - datetime.timedelta(minutes=1),
            "exp": datetime.datetime.utcnow() + datetime.timedelta(minutes=10),
        }
        encoded_jwt = jwt.encode(payload=payload, key=private_key, algorithm="RS256")
        return encoded_jwt

    def get_app_access_token(self) -> str:
        """Authenticate as the GitHub App and generate an app installation access token.

        The token lasts for 1 hour, which should be plenty of time to do anything this
        package needs to do.

        Returns
        -------
        str
            A temporary API token to use for the GitHub API endpoints that the app has
            permission to access.
        """
        # We tell developers to create a new app for each organization, so they can
        # control the private key. So there should be exactly 1 installation here.
        # (Note: 1 installation could have multiple repos in the same organization.)
        installations = self.get("/installations")
        install_id = installations[0]["id"]

        token_info = self.post(f"/installations/{install_id}/access_tokens")
        return token_info["token"]


class GithubRepoClient(_BaseClient):
    """A client to interact with a Github repo.
=======
class GitHubRepoClient(_BaseClient):
    """A client to interact with a GitHub repo.
>>>>>>> 72c9e6a3

    You may authenticate with the GitHub API using a GitHub Personal Access Token or a
    GitHub App. The correct environment variables must be set depending on which method
    of authentication you're using.

    Parameters
    ----------
    repo
        The repo name, in the form 'owner/repo'.
    adapter
        A requests adapter to mount to the requests session. If not given, one will be
        created with a backoff retry strategy.

    Environment variables
    ---------------------
    GITHUB_API_TOKEN
<<<<<<< HEAD
        A Github API token with ``repo`` access. Only used for Personal Access Token
        authentication.
    GITHUB_APP_ID
        The numeric GitHub App ID you can get from its settings page. Only used for
        GitHub App authentication.
    GITHUB_APP_PRIVATE_KEY
        The full contents of the private key file downloaded from the App's settings
        page. Only used for GitHub App authentication.
=======
        A GitHub API token with ``repo`` access.
>>>>>>> 72c9e6a3
    """

    def __init__(self, repo: str, adapter: Optional[HTTPAdapter] = None):
        token = os.getenv("GITHUB_API_TOKEN")
        if not token:
            log.info(
                "Environment variable GITHUB_API_TOKEN not found. Attempting to "
                "authenticate as a GitHub App."
            )
            app_client = GitHubAppClient(adapter=adapter)
            token = app_client.get_app_access_token()

        super().__init__(adapter=adapter)
        self.session.headers = {"Authorization": f"Bearer {token}"}
        self.base_url = f"https://api.github.com/repos/{repo}"

    def create_pull_request_comment(
        self,
        comment: str,
        *,
        pull_number: Optional[int] = None,
        commit_sha: Optional[str] = None,
    ):
        """Create a comment on a pull request, specified either by pull request number
        or commit SHA.

        Parameters
        ----------
        comment
            The comment text.
        pull_number
            The number of the pull request. Specify either this or ``commit_sha``.
        commit_sha
            The SHA of a commit associated with the pull request. Specify either this
            or ``pull_number``.
        """
        if not pull_number and not commit_sha:
            fatal_and_log("pull_number and commit_sha are both missing")

        if commit_sha:
            pull_numbers = [
                pull["number"] for pull in self.get(f"/commits/{commit_sha}/pulls")
            ]
            if len(pull_numbers) != 1:
                fatal_and_log(
                    "Need exactly 1 pull request associated with commit "
                    f"'{commit_sha}'. Found {pull_numbers}."
                )
            pull_number = pull_numbers[0]

        log.info(
            f"Posting the following message to pull request #{pull_number}:\n\n"
            + comment
        )
        return self.post(f"/issues/{pull_number}/comments", json={"body": comment})

    class StatusState(str, enum.Enum):
        ERROR = "error"
        FAILURE = "failure"
        PENDING = "pending"
        SUCCESS = "success"

    def update_commit_status(
        self,
        commit_sha: str,
        title: str,
        description: str,
        state: StatusState,
        details_url: Optional[str] = None,
    ) -> dict:
        """Update the GitHub status of a commit.

        A commit may have many statuses, each with their own title. Updating a previous
        status with the same title for a given commit will result in overwriting that
        status on that commit.

        Parameters
        ----------
        commit_sha
            The 40-character SHA of the commit to update.
        title
            The title of the status. Subsequent updates with the same title will update
            the same status.
        description
            The short description of the status.
        state
            The overall status of the commit. Must be one of the
            GitHubRepoClient.StatusState enum values.
        details_url
            A URL to be linked to when clicking on status Details. Default None.

        Returns
        -------
        dict
            GitHub's details about the new status.
        """
        if not isinstance(state, self.StatusState):
            fatal_and_log(
                "state must be a GitHubRepoClient.StatusState", etype=TypeError
            )

        json = {
            "state": state.value,
            "description": description,
            "context": title,
        }
        if details_url:
            json["target_url"] = details_url

        return self.post(f"/statuses/{commit_sha}", json=json)


class ConbenchClient(_BaseClient):
    """A client to interact with a Conbench server.

    Parameters
    ----------
    adapter
        A requests adapter to mount to the requests session. If not given, one will be
        created with a backoff retry strategy.

    Environment variables
    ---------------------
    CONBENCH_URL
        The URL of the Conbench server. Required.
    CONBENCH_EMAIL
        The email to use for Conbench login. Only required if the server is private.
    CONBENCH_PASSWORD
        The password to use for Conbench login. Only required if the server is private.
    """

    def __init__(self, adapter: Optional[HTTPAdapter] = None):
        url = os.getenv("CONBENCH_URL")
        if not url:
            fatal_and_log("Environment variable CONBENCH_URL not found")

        super().__init__(adapter=adapter)
        self.base_url = url + "/api"

        login_creds = {
            "email": os.getenv("CONBENCH_EMAIL"),
            "password": os.getenv("CONBENCH_PASSWORD"),
        }
        if login_creds["email"] and login_creds["password"]:
            self.post("/login/", json=login_creds)

    def get_comparison_to_baseline(
        self, contender_sha: str, z_score_threshold: Optional[float] = None
    ) -> dict:
        """Get benchmark comparisons between the given contender commit and its
        baseline commit.

        The baseline commit is defined by conbench, and it's typically the most recent
        ancestor of the contender commit that's on the default branch.

        Parameters
        ----------
        contender_sha
            The commit SHA of the contender commit to compare. Needs to match EXACTLY what
            conbench has stored; typically 40 characters. It can't be a shortened
            version of the SHA.
        z_score_threshold
            The (positive) z-score threshold to send to the conbench compare endpoint.
            Benchmarks with a z-score more extreme than this threshold will be marked as
            regressions or improvements in the result. Default is to use whatever
            conbench uses for default.

        Returns
        -------
        dict
            A dict where keys are contender run_ids and values are lists of dicts
            containing benchmark comparison information.
        """
        contender_info = self.get("/commits/", params={"sha": contender_sha})
        if len(contender_info) != 1:
            fatal_and_log(
                f"Found {len(contender_info)} commits in conbench that match the "
                f"contender SHA '{contender_sha}'."
            )

        baseline_sha = contender_info[0].get("parent_sha")
        if not baseline_sha:
            fatal_and_log(
                f"Found the contender commit ({contender_sha}) but it doesn't have a "
                "baseline commit in conbench."
            )

        commit_compare = self.get(f"/compare/commits/{baseline_sha}...{contender_sha}")
        all_runs = commit_compare["runs"]
        if not all_runs:
            fatal_and_log(
                f"Contender commit '{contender_sha}' doesn't have any runs in conbench."
            )

        comparisons = {}
        log.info(f"Getting comparisons from {len(all_runs)} runs")
        for run in all_runs:
            path = (
                "/compare/runs/"
                f"{run['baseline']['run_id']}...{run['contender']['run_id']}"
            )
            params = {"threshold_z": z_score_threshold} if z_score_threshold else None
            comparison = self.get(path, params=params)
            comparisons[run["contender"]["run_id"]] = comparison

        return comparisons<|MERGE_RESOLUTION|>--- conflicted
+++ resolved
@@ -69,7 +69,6 @@
             return res.json()
 
 
-<<<<<<< HEAD
 class GitHubAppClient(_BaseClient):
     """A client to interact with a GitHub App.
 
@@ -135,12 +134,8 @@
         return token_info["token"]
 
 
-class GithubRepoClient(_BaseClient):
-    """A client to interact with a Github repo.
-=======
 class GitHubRepoClient(_BaseClient):
     """A client to interact with a GitHub repo.
->>>>>>> 72c9e6a3
 
     You may authenticate with the GitHub API using a GitHub Personal Access Token or a
     GitHub App. The correct environment variables must be set depending on which method
@@ -157,8 +152,7 @@
     Environment variables
     ---------------------
     GITHUB_API_TOKEN
-<<<<<<< HEAD
-        A Github API token with ``repo`` access. Only used for Personal Access Token
+        A GitHub API token with ``repo`` access. Only used for Personal Access Token
         authentication.
     GITHUB_APP_ID
         The numeric GitHub App ID you can get from its settings page. Only used for
@@ -166,9 +160,6 @@
     GITHUB_APP_PRIVATE_KEY
         The full contents of the private key file downloaded from the App's settings
         page. Only used for GitHub App authentication.
-=======
-        A GitHub API token with ``repo`` access.
->>>>>>> 72c9e6a3
     """
 
     def __init__(self, repo: str, adapter: Optional[HTTPAdapter] = None):
