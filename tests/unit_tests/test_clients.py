--- conflicted
+++ resolved
@@ -18,13 +18,9 @@
 
 from .mocks import MockAdapter
 
-<<<<<<< HEAD
 
 @pytest.mark.parametrize("github_auth", ["pat", "app"], indirect=True)
-class TestGithubRepoClient:
-=======
 class TestGitHubRepoClient:
->>>>>>> 72c9e6a3
     @property
     def gh(self):
         return GitHubRepoClient("some/repo", adapter=MockAdapter())
@@ -69,14 +65,14 @@
 @pytest.mark.parametrize("github_auth", ["none"], indirect=True)
 def test_github_fails_missing_env(github_auth):
     with pytest.raises(ValueError, match="GITHUB_APP_ID"):
-        TestGithubRepoClient().gh
+        TestGitHubRepoClient().gh
 
 
 @pytest.mark.parametrize("github_auth", ["none"], indirect=True)
 def test_github_fails_missing_env_2(github_auth, monkeypatch: pytest.MonkeyPatch):
     monkeypatch.setenv("GITHUB_APP_ID", "123456")
     with pytest.raises(ValueError, match="GITHUB_APP_PRIVATE_KEY"):
-        TestGithubRepoClient().gh
+        TestGitHubRepoClient().gh
 
 
 class TestConbenchClient:
